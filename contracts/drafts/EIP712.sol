--- conflicted
+++ resolved
@@ -57,13 +57,8 @@
     /**
      * @dev Returns the domain separator for the current chain.
      */
-<<<<<<< HEAD
     function _domainSeparatorV4() internal view returns (bytes32) {
         if (block.chainid == _CACHED_CHAIN_ID) {
-=======
-    function _domainSeparatorV4() internal view virtual returns (bytes32) {
-        if (_getChainId() == _CACHED_CHAIN_ID) {
->>>>>>> fa33fbce
             return _CACHED_DOMAIN_SEPARATOR;
         } else {
             return _buildDomainSeparator(_TYPE_HASH, _HASHED_NAME, _HASHED_VERSION);
@@ -100,15 +95,4 @@
     function _hashTypedDataV4(bytes32 structHash) internal view virtual returns (bytes32) {
         return keccak256(abi.encodePacked("\x19\x01", _domainSeparatorV4(), structHash));
     }
-<<<<<<< HEAD
-=======
-
-    function _getChainId() private view returns (uint256 chainId) {
-        this; // silence state mutability warning without generating bytecode - see https://github.com/ethereum/solidity/issues/2691
-        // solhint-disable-next-line no-inline-assembly
-        assembly {
-            chainId := chainid()
-        }
-    }
->>>>>>> fa33fbce
 }