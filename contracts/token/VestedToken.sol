pragma solidity ^0.4.8;

import "./StandardToken.sol";
import "./LimitedTransferToken.sol";

/**
 * @title Vested token
 * @dev Tokens that can be vested for a group of addresses.
 */
contract VestedToken is StandardToken, LimitedTransferToken {
  struct TokenGrant {
    address granter;     // 20 bytes
    uint256 value;       // 32 bytes
    uint64 cliff;
    uint64 vesting;
    uint64 start;        // 3 * 8 = 24 bytes
    bool revokable;
    bool burnsOnRevoke;  // 2 * 1 = 2 bits? or 2 bytes?
  } // total 78 bytes = 3 sstore per operation (32 per sstore)

  mapping (address => TokenGrant[]) public grants;

<<<<<<< HEAD
  event NewTokenGrant(address indexed from, address indexed to, uint256 value, uint256 grantId);

=======
  /**
   * @dev Grant tokens to a specified address
   * @param _to address The address which the tokens will be granted to.
   * @param _value uint256 The amount of tokens to be granted.
   * @param _start uint64 Time of the beginning of the grant.
   * @param _cliff uint64 Time of the cliff period.
   * @param _vesting uint64 The vesting period.
   */
>>>>>>> 84843d42
  function grantVestedTokens(
    address _to,
    uint256 _value,
    uint64 _start,
    uint64 _cliff,
    uint64 _vesting,
    bool _revokable,
    bool _burnsOnRevoke
  ) public {

    // Check for date inconsistencies that may cause unexpected behavior
    if (_cliff < _start || _vesting < _cliff) {
      throw;
    }

    uint count = grants[_to].push(
                TokenGrant(
                  _revokable ? msg.sender : 0, // avoid storing an extra 20 bytes when it is non-revokable
                  _value,
                  _cliff,
                  _vesting,
                  _start,
                  _revokable,
                  _burnsOnRevoke
                )
              );

    transfer(_to, _value);

    NewTokenGrant(msg.sender, _to, _value, count - 1);
  }

<<<<<<< HEAD
  function revokeTokenGrant(address _holder, uint _grantId) public {
=======

  /**
   * @dev Revoke the grant of tokens of a specifed address.
   * @param _holder The address which will have its tokens revoked.
   * @param _grantId The id of the token grant.
   */
  function revokeTokenGrant(address _holder, uint _grantId) {
>>>>>>> 84843d42
    TokenGrant grant = grants[_holder][_grantId];

    if (!grant.revokable) { // Check if grant was revokable
      throw;
    }

    if (grant.granter != msg.sender) { // Only granter can revoke it
      throw;
    }

    address receiver = grant.burnsOnRevoke ? 0xdead : msg.sender;

    uint256 nonVested = nonVestedTokens(grant, uint64(now));

    // remove grant from array
    delete grants[_holder][_grantId];
    grants[_holder][_grantId] = grants[_holder][grants[_holder].length.sub(1)];
    grants[_holder].length -= 1;

    balances[receiver] = balances[receiver].add(nonVested);
    balances[_holder] = balances[_holder].sub(nonVested);

    Transfer(_holder, receiver, nonVested);
  }


  function transferableTokens(address holder, uint64 time) constant public returns (uint256) {
    uint256 grantIndex = tokenGrantsCount(holder);

    if (grantIndex == 0) return balanceOf(holder); // shortcut for holder without grants

    // Iterate through all the grants the holder has, and add all non-vested tokens
    uint256 nonVested = 0;
    for (uint256 i = 0; i < grantIndex; i++) {
      nonVested = SafeMath.add(nonVested, nonVestedTokens(grants[holder][i], time));
    }

    // Balance - totalNonVested is the amount of tokens a holder can transfer at any given time
    uint256 vestedTransferable = SafeMath.sub(balanceOf(holder), nonVested);

    // Return the minimum of how many vested can transfer and other value
    // in case there are other limiting transferability factors (default is balanceOf)
    return SafeMath.min256(vestedTransferable, super.transferableTokens(holder, time));
  }

  /**
   * @dev Check the amount of grants that an address has.
   * @param _holder The holder of the grants.
   * @return A uint representing the total amount of grants.
   */
  function tokenGrantsCount(address _holder) constant returns (uint index) {
    return grants[_holder].length;
  }

<<<<<<< HEAD
  //  transferableTokens
  //   |                         _/--------   vestedTokens rect
  //   |                       _/
  //   |                     _/
  //   |                   _/
  //   |                 _/
  //   |                /
  //   |              .|
  //   |            .  |
  //   |          .    |
  //   |        .      |
  //   |      .        |
  //   |    .          |
  //   +===+===========+---------+----------> time
  //      Start       Clift    Vesting
  function calculateVestedTokens(
    uint256 tokens,
    uint256 time,
    uint256 start,
    uint256 cliff,
    uint256 vesting) constant returns (uint256)
    {
      // Shortcuts for before cliff and after vesting cases.
      if (time < cliff) return 0;
      if (time >= vesting) return tokens;

      // Interpolate all vested tokens.
      // As before cliff the shortcut returns 0, we can use just calculate a value
      // in the vesting rect (as shown in above's figure)

      // vestedTokens = tokens * (time - start) / (vesting - start)
      uint256 vestedTokens = SafeMath.div(
                                    SafeMath.mul(
                                      tokens,
                                      SafeMath.sub(time, start)
                                      ),
                                    SafeMath.sub(vesting, start)
                                    );

      return vestedTokens;
  }

  function tokenGrant(address _holder, uint _grantId) constant returns (address granter, uint256 value, uint256 vested, uint64 start, uint64 cliff, uint64 vesting, bool revokable, bool burnsOnRevoke) {
=======
  /**
   * @dev Get all information about a specifc grant.
   * @param _holder The address which will have its tokens revoked.
   * @param _grantId The id of the token grant.
   * @return Returns all the values that represent a TokenGrant(address, value, start, cliff 
   * and vesting) plus the vested value at the current time.
   */
  function tokenGrant(address _holder, uint _grantId) constant returns (address granter, uint256 value, uint256 vested, uint64 start, uint64 cliff, uint64 vesting) {
>>>>>>> 84843d42
    TokenGrant grant = grants[_holder][_grantId];

    granter = grant.granter;
    value = grant.value;
    start = grant.start;
    cliff = grant.cliff;
    vesting = grant.vesting;
    revokable = grant.revokable;
    burnsOnRevoke = grant.burnsOnRevoke;

    vested = vestedTokens(grant, uint64(now));
  }

  /**
   * @dev Get the amount of vested tokens at a specific time.
   * @param grant TokenGrant The grant to be checked.
   * @param time The time to be checked
   * @return An uint representing the amount of vested tokens of a specific grant at a specific time.
   */
  function vestedTokens(TokenGrant grant, uint64 time) private constant returns (uint256) {
    return calculateVestedTokens(
      grant.value,
      uint256(time),
      uint256(grant.start),
      uint256(grant.cliff),
      uint256(grant.vesting)
    );
  }

<<<<<<< HEAD
=======
  /**
   * @dev Calculate amount of vested tokens at a specifc time.
   * @param tokens uint256 The amount of tokens grantted.
   * @param time uint64 The time to be checked
   * @param start uint64 A time representing the begining of the grant
   * @param cliff uint64 The cliff period.
   * @param vesting uint64 The vesting period.
   * @return An uint representing the amount of vested tokensof a specif grant.
   */
  function calculateVestedTokens(
    uint256 tokens,
    uint256 time,
    uint256 start,
    uint256 cliff,
    uint256 vesting) constant returns (uint256 vestedTokens)
    {

    if (time < cliff) {
      return 0;
    }
    if (time >= vesting) {
      return tokens;
    }

    uint256 cliffTokens = tokens.mul(cliff.sub(start)).div(vesting.sub(start));
    vestedTokens = cliffTokens;

    uint256 vestingTokens = tokens.sub(cliffTokens);

    vestedTokens = vestedTokens.add(vestingTokens.mul(time.sub(cliff)).div(vesting.sub(cliff)));
  }

  /**
   * @dev Calculate the amount of non vested tokens at a specific time.
   * @param grant TokenGrant The grant to be checked.
   * @param time uint64 The time to be checked
   * @return An uint representing the amount of non vested tokens of a specifc grant on the 
   * passed time frame.
   */
>>>>>>> 84843d42
  function nonVestedTokens(TokenGrant grant, uint64 time) private constant returns (uint256) {
    return grant.value.sub(vestedTokens(grant, time));
  }

  /**
   * @dev Calculate the date when the holder can trasfer all its tokens
   * @param holder address The address of the holder
   * @return An uint representing the date of the last transferable tokens.
   */
  function lastTokenIsTransferableDate(address holder) constant public returns (uint64 date) {
    date = uint64(now);
    uint256 grantIndex = grants[holder].length;
    for (uint256 i = 0; i < grantIndex; i++) {
      date = SafeMath.max64(grants[holder][i].vesting, date);
    }
  }
<<<<<<< HEAD
=======

  /**
   * @dev Calculate the total amount of transferable tokens of a holder at a given time
   * @param holder address The address of the holder
   * @param time uint64 The specific time.
   * @return An uint representing a holder's total amount of transferable tokens.
   */
  function transferableTokens(address holder, uint64 time) constant public returns (uint256 nonVested) {
    uint256 grantIndex = grants[holder].length;
    for (uint256 i = 0; i < grantIndex; i++) {
      uint256 current = nonVestedTokens(grants[holder][i], time);
      nonVested = nonVested.add(current);
    }

    return SafeMath.min256(balances[holder].sub(nonVested), super.transferableTokens(holder, time));
  }
>>>>>>> 84843d42
}<|MERGE_RESOLUTION|>--- conflicted
+++ resolved
@@ -20,10 +20,8 @@
 
   mapping (address => TokenGrant[]) public grants;
 
-<<<<<<< HEAD
   event NewTokenGrant(address indexed from, address indexed to, uint256 value, uint256 grantId);
 
-=======
   /**
    * @dev Grant tokens to a specified address
    * @param _to address The address which the tokens will be granted to.
@@ -32,7 +30,6 @@
    * @param _cliff uint64 Time of the cliff period.
    * @param _vesting uint64 The vesting period.
    */
->>>>>>> 84843d42
   function grantVestedTokens(
     address _to,
     uint256 _value,
@@ -65,17 +62,12 @@
     NewTokenGrant(msg.sender, _to, _value, count - 1);
   }
 
-<<<<<<< HEAD
-  function revokeTokenGrant(address _holder, uint _grantId) public {
-=======
-
   /**
    * @dev Revoke the grant of tokens of a specifed address.
    * @param _holder The address which will have its tokens revoked.
    * @param _grantId The id of the token grant.
    */
-  function revokeTokenGrant(address _holder, uint _grantId) {
->>>>>>> 84843d42
+  function revokeTokenGrant(address _holder, uint _grantId) public {
     TokenGrant grant = grants[_holder][_grantId];
 
     if (!grant.revokable) { // Check if grant was revokable
@@ -102,6 +94,12 @@
   }
 
 
+  /**
+   * @dev Calculate the total amount of transferable tokens of a holder at a given time
+   * @param holder address The address of the holder
+   * @param time uint64 The specific time.
+   * @return An uint representing a holder's total amount of transferable tokens.
+   */
   function transferableTokens(address holder, uint64 time) constant public returns (uint256) {
     uint256 grantIndex = tokenGrantsCount(holder);
 
@@ -130,22 +128,30 @@
     return grants[_holder].length;
   }
 
-<<<<<<< HEAD
-  //  transferableTokens
-  //   |                         _/--------   vestedTokens rect
-  //   |                       _/
-  //   |                     _/
-  //   |                   _/
-  //   |                 _/
-  //   |                /
-  //   |              .|
-  //   |            .  |
-  //   |          .    |
-  //   |        .      |
-  //   |      .        |
-  //   |    .          |
-  //   +===+===========+---------+----------> time
-  //      Start       Clift    Vesting
+  /**
+   * @dev Calculate amount of vested tokens at a specifc time.
+   * @param tokens uint256 The amount of tokens grantted.
+   * @param time uint64 The time to be checked
+   * @param start uint64 A time representing the begining of the grant
+   * @param cliff uint64 The cliff period.
+   * @param vesting uint64 The vesting period.
+   * @return An uint representing the amount of vested tokensof a specif grant.
+   *  transferableTokens
+   *   |                         _/--------   vestedTokens rect
+   *   |                       _/
+   *   |                     _/
+   *   |                   _/
+   *   |                 _/
+   *   |                /
+   *   |              .|
+   *   |            .  |
+   *   |          .    |
+   *   |        .      |
+   *   |      .        |
+   *   |    .          |
+   *   +===+===========+---------+----------> time
+   *      Start       Clift    Vesting
+   */
   function calculateVestedTokens(
     uint256 tokens,
     uint256 time,
@@ -173,17 +179,14 @@
       return vestedTokens;
   }
 
-  function tokenGrant(address _holder, uint _grantId) constant returns (address granter, uint256 value, uint256 vested, uint64 start, uint64 cliff, uint64 vesting, bool revokable, bool burnsOnRevoke) {
-=======
   /**
    * @dev Get all information about a specifc grant.
    * @param _holder The address which will have its tokens revoked.
    * @param _grantId The id of the token grant.
-   * @return Returns all the values that represent a TokenGrant(address, value, start, cliff 
-   * and vesting) plus the vested value at the current time.
-   */
-  function tokenGrant(address _holder, uint _grantId) constant returns (address granter, uint256 value, uint256 vested, uint64 start, uint64 cliff, uint64 vesting) {
->>>>>>> 84843d42
+   * @return Returns all the values that represent a TokenGrant(address, value, start, cliff,
+   * revokability, burnsOnRevoke, and vesting) plus the vested value at the current time.
+   */
+  function tokenGrant(address _holder, uint _grantId) constant returns (address granter, uint256 value, uint256 vested, uint64 start, uint64 cliff, uint64 vesting, bool revokable, bool burnsOnRevoke) {
     TokenGrant grant = grants[_holder][_grantId];
 
     granter = grant.granter;
@@ -213,40 +216,6 @@
     );
   }
 
-<<<<<<< HEAD
-=======
-  /**
-   * @dev Calculate amount of vested tokens at a specifc time.
-   * @param tokens uint256 The amount of tokens grantted.
-   * @param time uint64 The time to be checked
-   * @param start uint64 A time representing the begining of the grant
-   * @param cliff uint64 The cliff period.
-   * @param vesting uint64 The vesting period.
-   * @return An uint representing the amount of vested tokensof a specif grant.
-   */
-  function calculateVestedTokens(
-    uint256 tokens,
-    uint256 time,
-    uint256 start,
-    uint256 cliff,
-    uint256 vesting) constant returns (uint256 vestedTokens)
-    {
-
-    if (time < cliff) {
-      return 0;
-    }
-    if (time >= vesting) {
-      return tokens;
-    }
-
-    uint256 cliffTokens = tokens.mul(cliff.sub(start)).div(vesting.sub(start));
-    vestedTokens = cliffTokens;
-
-    uint256 vestingTokens = tokens.sub(cliffTokens);
-
-    vestedTokens = vestedTokens.add(vestingTokens.mul(time.sub(cliff)).div(vesting.sub(cliff)));
-  }
-
   /**
    * @dev Calculate the amount of non vested tokens at a specific time.
    * @param grant TokenGrant The grant to be checked.
@@ -254,7 +223,6 @@
    * @return An uint representing the amount of non vested tokens of a specifc grant on the 
    * passed time frame.
    */
->>>>>>> 84843d42
   function nonVestedTokens(TokenGrant grant, uint64 time) private constant returns (uint256) {
     return grant.value.sub(vestedTokens(grant, time));
   }
@@ -271,23 +239,4 @@
       date = SafeMath.max64(grants[holder][i].vesting, date);
     }
   }
-<<<<<<< HEAD
-=======
-
-  /**
-   * @dev Calculate the total amount of transferable tokens of a holder at a given time
-   * @param holder address The address of the holder
-   * @param time uint64 The specific time.
-   * @return An uint representing a holder's total amount of transferable tokens.
-   */
-  function transferableTokens(address holder, uint64 time) constant public returns (uint256 nonVested) {
-    uint256 grantIndex = grants[holder].length;
-    for (uint256 i = 0; i < grantIndex; i++) {
-      uint256 current = nonVestedTokens(grants[holder][i], time);
-      nonVested = nonVested.add(current);
-    }
-
-    return SafeMath.min256(balances[holder].sub(nonVested), super.transferableTokens(holder, time));
-  }
->>>>>>> 84843d42
 }