const { BN, shouldFail } = require('openzeppelin-test-helpers');

const { shouldBehaveLikeERC721 } = require('./ERC721.behavior');
const { shouldSupportInterfaces } = require('../../introspection/SupportsInterface.behavior');

const ERC721FullMock = artifacts.require('ERC721FullMock.sol');

<<<<<<< HEAD
const { BigNumber } = require('../../helpers/setup');

=======
>>>>>>> 79145fa5
contract('ERC721Full', function ([
  creator,
  ...accounts
]) {
  const name = 'Non Fungible Token';
  const symbol = 'NFT';
<<<<<<< HEAD
  const firstTokenId = new BigNumber(100);
  const secondTokenId = new BigNumber(200);
  const thirdTokenId = new BigNumber(300);
  const nonExistentTokenId = new BigNumber(999);
=======
  const firstTokenId = new BN(100);
  const secondTokenId = new BN(200);
  const thirdTokenId = new BN(300);
  const nonExistentTokenId = new BN(999);
>>>>>>> 79145fa5

  const minter = creator;

  const [
    owner,
    newOwner,
    another,
  ] = accounts;

  beforeEach(async function () {
    this.token = await ERC721FullMock.new(name, symbol, { from: creator });
  });

  describe('like a full ERC721', function () {
    beforeEach(async function () {
      await this.token.mint(owner, firstTokenId, { from: minter });
      await this.token.mint(owner, secondTokenId, { from: minter });
    });

    describe('mint', function () {
      beforeEach(async function () {
        await this.token.mint(newOwner, thirdTokenId, { from: minter });
      });

      it('adjusts owner tokens by index', async function () {
        (await this.token.tokenOfOwnerByIndex(newOwner, 0)).should.be.bignumber.equal(thirdTokenId);
      });

      it('adjusts all tokens list', async function () {
        (await this.token.tokenByIndex(2)).should.be.bignumber.equal(thirdTokenId);
      });
    });

    describe('burn', function () {
      beforeEach(async function () {
        await this.token.burn(firstTokenId, { from: owner });
      });

      it('removes that token from the token list of the owner', async function () {
        (await this.token.tokenOfOwnerByIndex(owner, 0)).should.be.bignumber.equal(secondTokenId);
      });

      it('adjusts all tokens list', async function () {
        (await this.token.tokenByIndex(0)).should.be.bignumber.equal(secondTokenId);
      });

      it('burns all tokens', async function () {
        await this.token.burn(secondTokenId, { from: owner });
<<<<<<< HEAD
        (await this.token.totalSupply()).should.be.bignumber.equal(0);
=======
        (await this.token.totalSupply()).should.be.bignumber.equal('0');
>>>>>>> 79145fa5
        await shouldFail.reverting(this.token.tokenByIndex(0));
      });
    });

    describe('metadata', function () {
      const sampleUri = 'mock://mytoken';

      it('has a name', async function () {
        (await this.token.name()).should.be.equal(name);
      });

      it('has a symbol', async function () {
        (await this.token.symbol()).should.be.equal(symbol);
      });

      it('sets and returns metadata for a token id', async function () {
        await this.token.setTokenURI(firstTokenId, sampleUri);
        (await this.token.tokenURI(firstTokenId)).should.be.equal(sampleUri);
      });

      it('reverts when setting metadata for non existent token id', async function () {
        await shouldFail.reverting(this.token.setTokenURI(nonExistentTokenId, sampleUri));
      });

      it('can burn token with metadata', async function () {
        await this.token.setTokenURI(firstTokenId, sampleUri);
        await this.token.burn(firstTokenId, { from: owner });
        (await this.token.exists(firstTokenId)).should.equal(false);
      });

      it('returns empty metadata for token', async function () {
        (await this.token.tokenURI(firstTokenId)).should.be.equal('');
      });

      it('reverts when querying metadata for non existent token id', async function () {
        await shouldFail.reverting(this.token.tokenURI(nonExistentTokenId));
      });
    });

    describe('tokensOfOwner', function () {
      it('returns total tokens of owner', async function () {
        const tokenIds = await this.token.tokensOfOwner(owner);
        tokenIds.length.should.equal(2);
        tokenIds[0].should.be.bignumber.equal(firstTokenId);
        tokenIds[1].should.be.bignumber.equal(secondTokenId);
      });
    });

    describe('totalSupply', function () {
      it('returns total token supply', async function () {
        (await this.token.totalSupply()).should.be.bignumber.equal('2');
      });
    });

    describe('tokenOfOwnerByIndex', function () {
      describe('when the given index is lower than the amount of tokens owned by the given address', function () {
        it('returns the token ID placed at the given index', async function () {
          (await this.token.tokenOfOwnerByIndex(owner, 0)).should.be.bignumber.equal(firstTokenId);
        });
      });

      describe('when the index is greater than or equal to the total tokens owned by the given address', function () {
        it('reverts', async function () {
          await shouldFail.reverting(this.token.tokenOfOwnerByIndex(owner, 2));
        });
      });

      describe('when the given address does not own any token', function () {
        it('reverts', async function () {
          await shouldFail.reverting(this.token.tokenOfOwnerByIndex(another, 0));
        });
      });

      describe('after transferring all tokens to another user', function () {
        beforeEach(async function () {
          await this.token.transferFrom(owner, another, firstTokenId, { from: owner });
          await this.token.transferFrom(owner, another, secondTokenId, { from: owner });
        });

        it('returns correct token IDs for target', async function () {
<<<<<<< HEAD
          (await this.token.balanceOf(another)).should.be.bignumber.equal(2);
          const tokensListed = await Promise.all(
            [0, 1].map(i => this.token.tokenOfOwnerByIndex(another, i))
          );
          tokensListed.should.have.deep.members([firstTokenId, secondTokenId]);
        });

        it('returns empty collection for original owner', async function () {
          (await this.token.balanceOf(owner)).should.be.bignumber.equal(0);
=======
          (await this.token.balanceOf(another)).should.be.bignumber.equal('2');
          const tokensListed = await Promise.all(
            [0, 1].map(i => this.token.tokenOfOwnerByIndex(another, i))
          );
          tokensListed.map(t => t.toNumber()).should.have.members([firstTokenId.toNumber(), secondTokenId.toNumber()]);
        });

        it('returns empty collection for original owner', async function () {
          (await this.token.balanceOf(owner)).should.be.bignumber.equal('0');
>>>>>>> 79145fa5
          await shouldFail.reverting(this.token.tokenOfOwnerByIndex(owner, 0));
        });
      });
    });

    describe('tokenByIndex', function () {
      it('should return all tokens', async function () {
        const tokensListed = await Promise.all(
          [0, 1].map(i => this.token.tokenByIndex(i))
        );
<<<<<<< HEAD
        tokensListed.should.have.deep.members([firstTokenId, secondTokenId]);
=======
        tokensListed.map(t => t.toNumber()).should.have.members([firstTokenId.toNumber(), secondTokenId.toNumber()]);
>>>>>>> 79145fa5
      });

      it('should revert if index is greater than supply', async function () {
        await shouldFail.reverting(this.token.tokenByIndex(2));
      });

      [firstTokenId, secondTokenId].forEach(function (tokenId) {
        it(`should return all tokens after burning token ${tokenId} and minting new tokens`, async function () {
<<<<<<< HEAD
          const newTokenId = new BigNumber(300);
          const anotherNewTokenId = new BigNumber(400);
=======
          const newTokenId = new BN(300);
          const anotherNewTokenId = new BN(400);
>>>>>>> 79145fa5

          await this.token.burn(tokenId, { from: owner });
          await this.token.mint(newOwner, newTokenId, { from: minter });
          await this.token.mint(newOwner, anotherNewTokenId, { from: minter });

<<<<<<< HEAD
          (await this.token.totalSupply()).should.be.bignumber.equal(3);
=======
          (await this.token.totalSupply()).should.be.bignumber.equal('3');
>>>>>>> 79145fa5

          const tokensListed = await Promise.all(
            [0, 1, 2].map(i => this.token.tokenByIndex(i))
          );
          const expectedTokens = [firstTokenId, secondTokenId, newTokenId, anotherNewTokenId].filter(
            x => (x !== tokenId)
          );
<<<<<<< HEAD
          tokensListed.should.have.deep.members(expectedTokens);
=======
          tokensListed.map(t => t.toNumber()).should.have.members(expectedTokens.map(t => t.toNumber()));
>>>>>>> 79145fa5
        });
      });
    });
  });

  shouldBehaveLikeERC721(creator, minter, accounts);

  shouldSupportInterfaces([
    'ERC165',
    'ERC721',
    'ERC721Enumerable',
    'ERC721Metadata',
  ]);
});<|MERGE_RESOLUTION|>--- conflicted
+++ resolved
@@ -5,28 +5,16 @@
 
 const ERC721FullMock = artifacts.require('ERC721FullMock.sol');
 
-<<<<<<< HEAD
-const { BigNumber } = require('../../helpers/setup');
-
-=======
->>>>>>> 79145fa5
 contract('ERC721Full', function ([
   creator,
   ...accounts
 ]) {
   const name = 'Non Fungible Token';
   const symbol = 'NFT';
-<<<<<<< HEAD
-  const firstTokenId = new BigNumber(100);
-  const secondTokenId = new BigNumber(200);
-  const thirdTokenId = new BigNumber(300);
-  const nonExistentTokenId = new BigNumber(999);
-=======
   const firstTokenId = new BN(100);
   const secondTokenId = new BN(200);
   const thirdTokenId = new BN(300);
   const nonExistentTokenId = new BN(999);
->>>>>>> 79145fa5
 
   const minter = creator;
 
@@ -75,11 +63,7 @@
 
       it('burns all tokens', async function () {
         await this.token.burn(secondTokenId, { from: owner });
-<<<<<<< HEAD
-        (await this.token.totalSupply()).should.be.bignumber.equal(0);
-=======
         (await this.token.totalSupply()).should.be.bignumber.equal('0');
->>>>>>> 79145fa5
         await shouldFail.reverting(this.token.tokenByIndex(0));
       });
     });
@@ -160,17 +144,6 @@
         });
 
         it('returns correct token IDs for target', async function () {
-<<<<<<< HEAD
-          (await this.token.balanceOf(another)).should.be.bignumber.equal(2);
-          const tokensListed = await Promise.all(
-            [0, 1].map(i => this.token.tokenOfOwnerByIndex(another, i))
-          );
-          tokensListed.should.have.deep.members([firstTokenId, secondTokenId]);
-        });
-
-        it('returns empty collection for original owner', async function () {
-          (await this.token.balanceOf(owner)).should.be.bignumber.equal(0);
-=======
           (await this.token.balanceOf(another)).should.be.bignumber.equal('2');
           const tokensListed = await Promise.all(
             [0, 1].map(i => this.token.tokenOfOwnerByIndex(another, i))
@@ -180,7 +153,6 @@
 
         it('returns empty collection for original owner', async function () {
           (await this.token.balanceOf(owner)).should.be.bignumber.equal('0');
->>>>>>> 79145fa5
           await shouldFail.reverting(this.token.tokenOfOwnerByIndex(owner, 0));
         });
       });
@@ -191,11 +163,7 @@
         const tokensListed = await Promise.all(
           [0, 1].map(i => this.token.tokenByIndex(i))
         );
-<<<<<<< HEAD
-        tokensListed.should.have.deep.members([firstTokenId, secondTokenId]);
-=======
         tokensListed.map(t => t.toNumber()).should.have.members([firstTokenId.toNumber(), secondTokenId.toNumber()]);
->>>>>>> 79145fa5
       });
 
       it('should revert if index is greater than supply', async function () {
@@ -204,23 +172,14 @@
 
       [firstTokenId, secondTokenId].forEach(function (tokenId) {
         it(`should return all tokens after burning token ${tokenId} and minting new tokens`, async function () {
-<<<<<<< HEAD
-          const newTokenId = new BigNumber(300);
-          const anotherNewTokenId = new BigNumber(400);
-=======
           const newTokenId = new BN(300);
           const anotherNewTokenId = new BN(400);
->>>>>>> 79145fa5
 
           await this.token.burn(tokenId, { from: owner });
           await this.token.mint(newOwner, newTokenId, { from: minter });
           await this.token.mint(newOwner, anotherNewTokenId, { from: minter });
 
-<<<<<<< HEAD
-          (await this.token.totalSupply()).should.be.bignumber.equal(3);
-=======
           (await this.token.totalSupply()).should.be.bignumber.equal('3');
->>>>>>> 79145fa5
 
           const tokensListed = await Promise.all(
             [0, 1, 2].map(i => this.token.tokenByIndex(i))
@@ -228,11 +187,7 @@
           const expectedTokens = [firstTokenId, secondTokenId, newTokenId, anotherNewTokenId].filter(
             x => (x !== tokenId)
           );
-<<<<<<< HEAD
-          tokensListed.should.have.deep.members(expectedTokens);
-=======
           tokensListed.map(t => t.toNumber()).should.have.members(expectedTokens.map(t => t.toNumber()));
->>>>>>> 79145fa5
         });
       });
     });
